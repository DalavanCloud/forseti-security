# Copyright 2017 The Forseti Security Authors. All rights reserved.
#
# Licensed under the Apache License, Version 2.0 (the "License");
# you may not use this file except in compliance with the License.
# You may obtain a copy of the License at
#
#    http://www.apache.org/licenses/LICENSE-2.0
#
# Unless required by applicable law or agreed to in writing, software
# distributed under the License is distributed on an "AS IS" BASIS,
# WITHOUT WARRANTIES OR CONDITIONS OF ANY KIND, either express or implied.
# See the License for the specific language governing permissions and
# limitations under the License.

import pandas as pd


def pre_process_firewall_data(resource_data_json,
                              selected_features):
    """Pre process resource data.

    Args:
        resource_data_json (list): A list of resource data in json format.
        selected_features (list): A list of selected features, if the
            list is empty, we will include all the features.

    Returns:
        DataFrame: DataFrame table with all the resource_data.
    """

    df = pd.DataFrame(resource_data_json)

    existing_columns = df.columns

    new_columns = list(set(existing_columns).intersection(selected_features))

    df = df[new_columns]

    return df


if __name__ == '__main__':
    import json
    from os import sys, path
    import sys
    sys.path.append(path.dirname(path.dirname(path.abspath(__file__))))

    from resources.firewall_rule import FirewallRule

    with open('../sample_datasets/dataset_firewall.json') as firewall_dataset:
        firewall_rules = json.load(firewall_dataset)
<<<<<<< HEAD

        flattened_firewall_rules = FirewallRule.flatten_firewall_rules(firewall_rules)
=======
        firewall_rules_data = [i.get('data') for i in firewall_rules]

        flattened_firewall_rules = FirewallRule.flatten_firewall_rules(firewall_rules_data)
>>>>>>> 585518b5
        flattened_firewall_rules_dict = [i.to_dict() for i in flattened_firewall_rules]

        df_filtered = pre_process_firewall_data(
            flattened_firewall_rules_dict,
<<<<<<< HEAD
            ['creation_timestamp',
             'source_ip_addr',
             'dest_ip_addr',
             'service_account',
             'tag',
             'org_id',
             'full_name',
=======
            ['priority',
             'ip_addr',
             'ip_bits',
             'identifier',
>>>>>>> 585518b5
             'action',
             'ip_protocol',
             'ports',
             'direction',
<<<<<<< HEAD
             'disabled',
             'network'])
        print df_filtered.iloc[0]
=======
             'disabled'])
        print df_filtered
>>>>>>> 585518b5
<|MERGE_RESOLUTION|>--- conflicted
+++ resolved
@@ -49,19 +49,13 @@
 
     with open('../sample_datasets/dataset_firewall.json') as firewall_dataset:
         firewall_rules = json.load(firewall_dataset)
-<<<<<<< HEAD
 
         flattened_firewall_rules = FirewallRule.flatten_firewall_rules(firewall_rules)
-=======
-        firewall_rules_data = [i.get('data') for i in firewall_rules]
 
-        flattened_firewall_rules = FirewallRule.flatten_firewall_rules(firewall_rules_data)
->>>>>>> 585518b5
         flattened_firewall_rules_dict = [i.to_dict() for i in flattened_firewall_rules]
 
         df_filtered = pre_process_firewall_data(
             flattened_firewall_rules_dict,
-<<<<<<< HEAD
             ['creation_timestamp',
              'source_ip_addr',
              'dest_ip_addr',
@@ -69,21 +63,10 @@
              'tag',
              'org_id',
              'full_name',
-=======
-            ['priority',
-             'ip_addr',
-             'ip_bits',
-             'identifier',
->>>>>>> 585518b5
              'action',
              'ip_protocol',
              'ports',
              'direction',
-<<<<<<< HEAD
              'disabled',
              'network'])
-        print df_filtered.iloc[0]
-=======
-             'disabled'])
-        print df_filtered
->>>>>>> 585518b5
+        print df_filtered.iloc[0]