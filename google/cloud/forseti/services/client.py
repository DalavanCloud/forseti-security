--- conflicted
+++ resolved
@@ -200,8 +200,7 @@
         echo = self.stub.Ping(model_pb2.PingRequest(data=data)).data
         return echo == data
 
-<<<<<<< HEAD
-    def new_model(self, source, name, inventory_id="", background=True):
+    def new_model(self, source, name, inventory_id='', background=True):
         """Creates a new model, reply contains the handle.
 
         Args:
@@ -214,10 +213,6 @@
         Returns:
             proto: the returned proto message of creating model
         """
-=======
-    def new_model(self, source, name, inventory_id='', background=True):
-        """Creates a new model, reply contains the handle."""
->>>>>>> f32fe0a1
 
         return self.stub.CreateModel(
             model_pb2.CreateModelRequest(
@@ -803,8 +798,7 @@
             if not all([c.is_available() for c in self.clients]):
                 raise Exception('gRPC connected but services not registered')
 
-<<<<<<< HEAD
-    def new_model(self, source, name, inventory_id="", background=False):
+    def new_model(self, source, name, inventory_id='', background=False):
         """Create a new model from the specified source.
 
         Args:
@@ -817,10 +811,6 @@
         Returns:
             proto: the returned proto message of creating model
         """
-=======
-    def new_model(self, source, name, inventory_id='', background=False):
-        """Create a new model from the specified source."""
->>>>>>> f32fe0a1
 
         return self.model.new_model(source, name, inventory_id, background)
 
