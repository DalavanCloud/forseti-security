# Copyright 2017 The Forseti Security Authors. All rights reserved.
#
# Licensed under the Apache License, Version 2.0 (the "License");
# you may not use this file except in compliance with the License.
# You may obtain a copy of the License at
#
#    http://www.apache.org/licenses/LICENSE-2.0
#
# Unless required by applicable law or agreed to in writing, software
# distributed under the License is distributed on an "AS IS" BASIS,
# WITHOUT WARRANTIES OR CONDITIONS OF ANY KIND, either express or implied.
# See the License for the specific language governing permissions and
# limitations under the License.
"""GCP Resource scanner.

Usage:

  Run scanner:
  $ forseti_scanner --forseti_config
"""

import gflags as flags

from google.apputils import app
from google.cloud.forseti.common.data_access import dao
from google.cloud.forseti.common.data_access import errors as db_errors
from google.cloud.forseti.common.util import file_loader
from google.cloud.forseti.common.util import log_util
from google.cloud.forseti.scanner import scanner_builder
from google.cloud.forseti.services.scanner import dao as scanner_dao


# Setup flags
FLAGS = flags.FLAGS

# Format: flags.DEFINE_<type>(flag_name, default_value, help_text)
# Example:
# https://github.com/google/python-gflags/blob/master/examples/validator.py

<<<<<<< HEAD
# Hack to make the test pass due to duplicate flag error here
# and inventory_loader.
# TODO: Find a way to remove this try/except, possibly dividing the tests
# into different test suites.
try:
    flags.DEFINE_string(
        'forseti_config',
        '/home/ubuntu/forseti-security/configs/forseti_conf_server.yaml',
        'Fully qualified path and filename of the Forseti config file.')
except flags.DuplicateFlagError:
    pass


=======
>>>>>>> aa4c626e
LOGGER = log_util.get_logger(__name__)
SCANNER_OUTPUT_CSV_FMT = 'scanner_output.{}.csv'
OUTPUT_TIMESTAMP_FMT = '%Y%m%dT%H%M%SZ'


def _get_timestamp(global_configs, statuses=('SUCCESS', 'PARTIAL_SUCCESS')):
    """Get latest snapshot timestamp.

    Args:
        global_configs (dict): Global configurations.
        statuses (tuple): The snapshot statuses to search for latest timestamp.

    Returns:
        str: The latest snapshot timestamp.
    """
    latest_timestamp = None
    try:
        latest_timestamp = (
            dao.Dao(global_configs).get_latest_snapshot_timestamp(statuses))
    except db_errors.MySQLError as err:
        LOGGER.error('Error getting latest snapshot timestamp: %s', err)

    return latest_timestamp

def run(model_name=None, service_config=None):
    """Run the scanners.

    Entry point when the scanner is run as a library.

    Args:
        model_name (str): name of the data model
        service_config (ServiceConfig): Forseti 2.0 service configs

    Returns:
        int: Status code.
    """

    try:
        configs = file_loader.read_and_parse_file(
            service_config.forseti_config_file_path)
    except IOError:
        LOGGER.error('Unable to open Forseti Security config file. '
                     'Please check your path and filename and try again.')
        return 1
    global_configs = configs.get('global')
    scanner_configs = configs.get('scanner')

    log_util.set_logger_level_from_config(scanner_configs.get('loglevel'))

    # TODO: Figure out if we still need to get the latest model here,
    # or should it be set in the server context before calling the scanner.
    #snapshot_timestamp = _get_timestamp(global_configs)
    #if not snapshot_timestamp:
    #    LOGGER.warn('No snapshot timestamp found. Exiting.')
    #    sys.exit()

    violation_access = scanner_dao.define_violation(service_config.engine)
    service_config.violation_access = violation_access

    runnable_scanners = scanner_builder.ScannerBuilder(
        global_configs, scanner_configs, service_config, model_name,
        None).build()

    # pylint: disable=bare-except
    for scanner in runnable_scanners:
        try:
            scanner.run()
        except:
            LOGGER.error('Error running scanner: %s',
                         scanner.__class__.__name__, exc_info=True)
    # pylint: enable=bare-except

    LOGGER.info('Scan complete!')
    return 0


def main(_):
    """Entry point when the scanner is run as an executable.

    Args:
        _ (list): args that aren't used

    Returns:
        int: Status code.
    """

    run()
    return 0


if __name__ == '__main__':
    app.run()<|MERGE_RESOLUTION|>--- conflicted
+++ resolved
@@ -37,22 +37,7 @@
 # Example:
 # https://github.com/google/python-gflags/blob/master/examples/validator.py
 
-<<<<<<< HEAD
-# Hack to make the test pass due to duplicate flag error here
-# and inventory_loader.
-# TODO: Find a way to remove this try/except, possibly dividing the tests
-# into different test suites.
-try:
-    flags.DEFINE_string(
-        'forseti_config',
-        '/home/ubuntu/forseti-security/configs/forseti_conf_server.yaml',
-        'Fully qualified path and filename of the Forseti config file.')
-except flags.DuplicateFlagError:
-    pass
 
-
-=======
->>>>>>> aa4c626e
 LOGGER = log_util.get_logger(__name__)
 SCANNER_OUTPUT_CSV_FMT = 'scanner_output.{}.csv'
 OUTPUT_TIMESTAMP_FMT = '%Y%m%dT%H%M%SZ'
